--- conflicted
+++ resolved
@@ -86,13 +86,8 @@
             }
         )
     public Href(final CharSequence txt) {
-<<<<<<< HEAD
         this.params = new HashMap<String, List<String>>(0);
-        final URI link = URI.create(txt.toString());
-=======
-        this.params = new ConcurrentHashMap<String, List<String>>(0);
         final URI link = Href.createURI(txt.toString());
->>>>>>> a0a0e452
         final String query = link.getRawQuery();
         if (query == null) {
             this.uri = link;
