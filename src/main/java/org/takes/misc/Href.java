/**
 * The MIT License (MIT)
 *
 * Copyright (c) 2015 Yegor Bugayenko
 *
 * Permission is hereby granted, free of charge, to any person obtaining a copy
 * of this software and associated documentation files (the "Software"), to deal
 * in the Software without restriction, including without limitation the rights
 * to use, copy, modify, merge, publish, distribute, sublicense, and/or sell
 * copies of the Software, and to permit persons to whom the Software is
 * furnished to do so, subject to the following conditions:
 *
 * The above copyright notice and this permission notice shall be included
 * in all copies or substantial portions of the Software.
 *
 * THE SOFTWARE IS PROVIDED "AS IS", WITHOUT WARRANTY OF ANY KIND, EXPRESS OR
 * IMPLIED, INCLUDING BUT NOT LIMITED TO THE WARRANTIES OF MERCHANTABILITY,
 * FITNESS FOR A PARTICULAR PURPOSE AND NON-INFRINGEMENT. IN NO EVENT SHALL THE
 * AUTHORS OR COPYRIGHT HOLDERS BE LIABLE FOR ANY CLAIM, DAMAGES OR OTHER
 * LIABILITY, WHETHER IN AN ACTION OF CONTRACT, TORT OR OTHERWISE, ARISING FROM,
 * OUT OF OR IN CONNECTION WITH THE SOFTWARE OR THE USE OR OTHER DEALINGS IN THE
 * SOFTWARE.
 */
package org.takes.misc;

import java.io.UnsupportedEncodingException;
import java.net.URI;
import java.net.URISyntaxException;
import java.net.URLDecoder;
import java.net.URLEncoder;
import java.nio.charset.Charset;
import java.util.Collections;
import java.util.LinkedList;
import java.util.List;
import java.util.Map;
import java.util.SortedMap;
import java.util.TreeMap;

/**
 * HTTP URI/HREF.
 *
 * <p>The class is immutable and thread-safe.
 * @author Yegor Bugayenko (yegor@teamed.io)
 * @version $Id$
 * @since 0.7
 */
@SuppressWarnings
    (
        {
            "PMD.TooManyMethods",
            "PMD.OnlyOneConstructorShouldDoInitialization"
        }
    )
public final class Href implements CharSequence {

    /**
     * URI (without the query part).
     */
    private final transient URI uri;

    /**
     * Params.
     */
    private final transient SortedMap<String, List<String>> params;

    /**
     * Ctor.
     */
    public Href() {
        this("/");
    }

    /**
     * Ctor.
     * @param txt Text of the link
     */
    public Href(final CharSequence txt) {
<<<<<<< HEAD
        this(Href.createURI(txt.toString()));
    }

    /**
     * Ctor.
     * @param link The link
     */
    private Href(final URI link) {
        this(Href.removeQuery(link), Href.asMap(link.getRawQuery()));
=======
        this.params = new TreeMap<String, List<String>>();
        final URI link = Href.createURI(txt.toString());
        final String query = link.getRawQuery();
        if (query == null) {
            this.uri = link;
        } else {
            final String href = link.toString();
            this.uri = URI.create(
                href.substring(0, href.length() - query.length() - 1)
            );
            final String[] pairs = query.split("&");
            for (final String pair : pairs) {
                final String[] parts = pair.split("=", 2);
                final String key = Href.decode(parts[0]);
                final String value;
                if (parts.length > 1) {
                    value = Href.decode(parts[1]);
                } else {
                    value = "";
                }
                if (!this.params.containsKey(key)) {
                    this.params.put(key, new LinkedList<String>());
                }
                this.params.get(key).add(value);
            }
        }
>>>>>>> 270aefe2
    }

    /**
     * Ctor.
     * @param link The link
     * @param map Map of params
     */
    private Href(final URI link,
        final SortedMap<String, List<String>> map) {
        this.uri = link;
        this.params = map;
    }

    @Override
    public int length() {
        return this.toString().length();
    }

    @Override
    public char charAt(final int index) {
        return this.toString().charAt(index);
    }

    @Override
    public CharSequence subSequence(final int start, final int end) {
        return this.toString().subSequence(start, end);
    }

    @Override
    public String toString() {
        final StringBuilder text = new StringBuilder(this.bare());
        if (!this.params.isEmpty()) {
            boolean first = true;
            for (final Map.Entry<String, List<String>> ent
                : this.params.entrySet()) {
                for (final String value : ent.getValue()) {
                    if (first) {
                        text.append('?');
                        first = false;
                    } else {
                        text.append('&');
                    }
                    text.append(Href.encode(ent.getKey()));
                    if (!value.isEmpty()) {
                        text.append('=').append(Href.encode(value));
                    }
                }
            }
        }
        return text.toString();
    }

    /**
     * Get path part of the HREF.
     * @return Path
     * @since 0.9
     */
    public String path() {
        return this.uri.getPath();
    }

    /**
     * Get URI without params.
     * @return Bare URI
     * @since 0.14
     */
    public String bare() {
        final StringBuilder text = new StringBuilder(this.uri.toString());
        if (this.uri.getPath().isEmpty()) {
            text.append('/');
        }
        return text.toString();
    }

    /**
     * Get query param.
     * @param key Param name
     * @return Values (could be empty)
     * @since 0.9
     */
    public Iterable<String> param(final Object key) {
        final List<String> values = this.params.get(key.toString());
        final Iterable<String> iter;
        if (values == null) {
            iter = new VerboseIterable<String>(
                Collections.<String>emptyList(),
                String.format(
                    "there are no URI params by name \"%s\" among %d others",
                    key, this.params.size()
                )
            );
        } else {
            iter = new VerboseIterable<String>(
                values,
                String.format(
                    "there are only %d URI params by name \"%s\"",
                    values.size(), key
                )
            );
        }
        return iter;
    }

    /**
     * Add this path to the URI.
     * @param suffix The suffix
     * @return New HREF
     */
    public Href path(final Object suffix) {
        return new Href(
            URI.create(
                new StringBuilder(this.uri.toString().replaceAll("/$", ""))
                    .append('/')
                    .append(Href.encode(suffix.toString())).toString()
            ),
            this.params
        );
    }

    /**
     * Add this extra param.
     * @param key Key of the param
     * @param value The value
     * @return New HREF
     */
    public Href with(final Object key, final Object value) {
        final SortedMap<String, List<String>> map =
            new TreeMap<String, List<String>>(this.params);
        if (!map.containsKey(key.toString())) {
            map.put(key.toString(), new LinkedList<String>());
        }
        map.get(key.toString()).add(value.toString());
        return new Href(this.uri, map);
    }

    /**
     * Without this query param.
     * @param key Key of the param
     * @return New HREF
     */
    public Href without(final Object key) {
        final SortedMap<String, List<String>> map =
            new TreeMap<String, List<String>>(this.params);
        map.remove(key.toString());
        return new Href(this.uri, map);
    }

    /**
     * Encode into URL.
     * @param txt Text
     * @return Encoded
     */
    private static String encode(final String txt) {
        try {
            return URLEncoder.encode(
                txt, Charset.defaultCharset().name()
            );
        } catch (final UnsupportedEncodingException ex) {
            throw new IllegalStateException(ex);
        }
    }

    /**
     * Decode from URL.
     * @param txt Text
     * @return Decoded
     */
    private static String decode(final String txt) {
        try {
            return URLDecoder.decode(
                txt, Charset.defaultCharset().name()
            );
        } catch (final UnsupportedEncodingException ex) {
            throw new IllegalStateException(ex);
        }
    }

    /**
     * Parses the specified content to create the corresponding {@code URI}
     * instance. In case of an {@code URISyntaxException}, it will automatically
     * encode the character that causes the issue then it will try again
     * if it is possible otherwise an {@code IllegalArgumentException} will
     * be thrown.
     * @param txt The content to parse
     * @return The {@code URI} corresponding to the specified content.
     * @throws IllegalArgumentException in case the content could not be parsed
     * @throws IllegalStateException in case an invalid character could not be
     *  encoded properly.
     */
    private static URI createURI(final String txt) {
        URI result;
        try {
            result = new URI(txt);
        } catch (final URISyntaxException ex) {
            final int index = ex.getIndex();
            if (index == -1) {
                throw new IllegalArgumentException(ex.getMessage(), ex);
            }
            final StringBuilder value = new StringBuilder(txt);
            value.replace(
                index,
                index + 1,
                Href.encode(value.substring(index, index + 1))
            );
            result = Href.createURI(value.toString());
        }
        return result;
    }

    /**
     * Convert the provided query into a Map.
     * @param query The query to parse.
     * @return A map containing all the query arguments and their values.
     * @checkstyle LineLength (3 lines)
     */
    @SuppressWarnings("PMD.AvoidInstantiatingObjectsInLoops")
    private static ConcurrentMap<String, List<String>> asMap(final String query) {
        final ConcurrentMap<String, List<String>> params =
            new ConcurrentHashMap<String, List<String>>(0);
        if (query != null) {
            final String[] pairs = query.split("&");
            for (final String pair : pairs) {
                final String[] parts = pair.split("=", 2);
                final String key = Href.decode(parts[0]);
                final String value;
                if (parts.length > 1) {
                    value = Href.decode(parts[1]);
                } else {
                    value = "";
                }
                params.putIfAbsent(key, new LinkedList<String>());
                params.get(key).add(value);
            }
        }
        return params;
    }

    /**
     * Remove the query part from the provided URI and return the resulting URI.
     * @param link The link from which the query needs to be removed.
     * @return The URI corresponding to the same provided URI but without the
     *  query part.
     */
    private static URI removeQuery(final URI link) {
        final String query = link.getRawQuery();
        final URI uri;
        if (query == null) {
            uri = link;
        } else {
            final String href = link.toString();
            uri = URI.create(
                href.substring(0, href.length() - query.length() - 1)
            );
        }
        return uri;
    }
}<|MERGE_RESOLUTION|>--- conflicted
+++ resolved
@@ -75,7 +75,6 @@
      * @param txt Text of the link
      */
     public Href(final CharSequence txt) {
-<<<<<<< HEAD
         this(Href.createURI(txt.toString()));
     }
 
@@ -85,34 +84,6 @@
      */
     private Href(final URI link) {
         this(Href.removeQuery(link), Href.asMap(link.getRawQuery()));
-=======
-        this.params = new TreeMap<String, List<String>>();
-        final URI link = Href.createURI(txt.toString());
-        final String query = link.getRawQuery();
-        if (query == null) {
-            this.uri = link;
-        } else {
-            final String href = link.toString();
-            this.uri = URI.create(
-                href.substring(0, href.length() - query.length() - 1)
-            );
-            final String[] pairs = query.split("&");
-            for (final String pair : pairs) {
-                final String[] parts = pair.split("=", 2);
-                final String key = Href.decode(parts[0]);
-                final String value;
-                if (parts.length > 1) {
-                    value = Href.decode(parts[1]);
-                } else {
-                    value = "";
-                }
-                if (!this.params.containsKey(key)) {
-                    this.params.put(key, new LinkedList<String>());
-                }
-                this.params.get(key).add(value);
-            }
-        }
->>>>>>> 270aefe2
     }
 
     /**
@@ -329,9 +300,9 @@
      * @checkstyle LineLength (3 lines)
      */
     @SuppressWarnings("PMD.AvoidInstantiatingObjectsInLoops")
-    private static ConcurrentMap<String, List<String>> asMap(final String query) {
-        final ConcurrentMap<String, List<String>> params =
-            new ConcurrentHashMap<String, List<String>>(0);
+    private static SortedMap<String, List<String>> asMap(final String query) {
+        final SortedMap<String, List<String>> params =
+            new TreeMap<String, List<String>>();
         if (query != null) {
             final String[] pairs = query.split("&");
             for (final String pair : pairs) {
@@ -343,7 +314,9 @@
                 } else {
                     value = "";
                 }
-                params.putIfAbsent(key, new LinkedList<String>());
+                if (!params.containsKey(key)) {
+                    params.put(key, new LinkedList<String>());
+                }
                 params.get(key).add(value);
             }
         }
