/**
 * The MIT License (MIT)
 *
 * Copyright (c) 2015 Yegor Bugayenko
 *
 * Permission is hereby granted, free of charge, to any person obtaining a copy
 * of this software and associated documentation files (the "Software"), to deal
 * in the Software without restriction, including without limitation the rights
 * to use, copy, modify, merge, publish, distribute, sublicense, and/or sell
 * copies of the Software, and to permit persons to whom the Software is
 * furnished to do so, subject to the following conditions:
 *
 * The above copyright notice and this permission notice shall be included
 * in all copies or substantial portions of the Software.
 *
 * THE SOFTWARE IS PROVIDED "AS IS", WITHOUT WARRANTY OF ANY KIND, EXPRESS OR
 * IMPLIED, INCLUDING BUT NOT LIMITED TO THE WARRANTIES OF MERCHANTABILITY,
 * FITNESS FOR A PARTICULAR PURPOSE AND NON-INFRINGEMENT. IN NO EVENT SHALL THE
 * AUTHORS OR COPYRIGHT HOLDERS BE LIABLE FOR ANY CLAIM, DAMAGES OR OTHER
 * LIABILITY, WHETHER IN AN ACTION OF CONTRACT, TORT OR OTHERWISE, ARISING FROM,
 * OUT OF OR IN CONNECTION WITH THE SOFTWARE OR THE USE OR OTHER DEALINGS IN THE
 * SOFTWARE.
 */
package org.takes.rq;

import java.io.ByteArrayOutputStream;
import java.io.IOException;
import java.io.InputStream;
import java.io.UnsupportedEncodingException;
import java.net.HttpURLConnection;
import java.net.URLDecoder;
import java.nio.charset.Charset;
import java.util.Collections;
import java.util.Iterator;
import java.util.LinkedList;
import java.util.List;
import java.util.Locale;
import java.util.concurrent.ConcurrentHashMap;
import java.util.concurrent.ConcurrentMap;
import java.util.concurrent.CopyOnWriteArrayList;
import lombok.EqualsAndHashCode;
import org.takes.HttpException;
import org.takes.Request;
import org.takes.misc.Sprintf;
import org.takes.misc.VerboseIterable;

/**
 * Request decorator that decodes FORM data from
 * {@code application/x-www-form-urlencoded} format (RFC 1738).
 *
 * <p>For {@code multipart/form-data} format use
 * {@link org.takes.rq.RqMultipart.Base}.
 *
 * <p>It is highly recommended to use {@link org.takes.rq.RqGreedy}
 * decorator before passing request to this class.
 *
 * <p>The class is immutable and thread-safe.
 *
 * @author Yegor Bugayenko (yegor@teamed.io)
 * @version $Id$
 * @since 0.9
 * @link <a href="http://www.w3.org/TR/html401/interact/forms.html">Forms in HTML</a>
 * @see org.takes.rq.RqGreedy
 */
@SuppressWarnings("PMD.TooManyMethods")
public interface RqForm extends Request {

    /**
     * The parameter separator.
     */
    String PARAM_SEPARATOR = "&";
    /**
     * The separator between key and value.
     */
    String KV_SEPARATOR = "=";

    /**
     * Get single parameter.
     * @param name Parameter name
     * @return List of values (can be empty)
     * @throws IOException if something fails reading parameters
     */
    Iterable<String> param(CharSequence name) throws IOException;

    /**
     * Get all parameter names.
     * @return All names
     * @throws IOException if something fails reading parameters
     */
    Iterable<String> names() throws IOException;

    /**
     * Base implementation of @link RqForm.
     * @author Aleksey Popov (alopen@yandex.ru)
     * @version $Id$
     */
    @EqualsAndHashCode(callSuper = true, of = "req")
    final class Base extends RqWrap implements RqForm {

        /**
         * Request.
         */
        private final transient Request req;

        /**
         * Saved map.
         * @checkstyle LineLengthCheck (3 lines)
         */
        private final transient List<ConcurrentMap<String, List<String>>> saved =
            new CopyOnWriteArrayList<ConcurrentMap<String, List<String>>>();

        /**
         * Ctor.
         * @param request Original request
         * @throws IOException If fails
         */
<<<<<<< HEAD
        @SuppressWarnings("PMD.AvoidInstantiatingObjectsInLoops")
        public Base(final Request req) throws IOException {
            super(req);
            final ByteArrayOutputStream baos = new ByteArrayOutputStream();
            new RqPrint(req).printBody(baos);
            final String body = new String(baos.toByteArray());
            this.map = new ConcurrentHashMap<String, List<String>>(0);
            for (final String pair : body.split(RqForm.PARAM_SEPARATOR)) {
                if (pair.isEmpty()) {
                    continue;
                }
                final String[] parts = pair
                    .split(RqForm.KV_SEPARATOR, 2);
                if (parts.length < 2) {
                    throw new HttpException(
                        HttpURLConnection.HTTP_BAD_REQUEST,
                        String.format("invalid form body pair: %s", pair)
                    );
                }
                final String key = RqForm.Base.decode(
                    parts[0].trim().toLowerCase(Locale.ENGLISH)
                );
                this.map.putIfAbsent(key, new LinkedList<String>());
                this.map.get(key).add(RqForm.Base.decode(parts[1].trim()));
            }
=======
        public Base(final Request request) throws IOException {
            super(request);
            this.req = request;
>>>>>>> e9954c3f
        }
        @Override
        public Iterable<String> param(
            final CharSequence key
        ) throws IOException {
            final List<String> values =
                this.map().get(key.toString().toLowerCase(Locale.ENGLISH));
            final Iterable<String> iter;
            if (values == null) {
                iter = new VerboseIterable<String>(
                    Collections.<String>emptyList(),
                    new Sprintf(
                        "there are no params \"%s\" among %d others: %s",
                        key, this.map().size(), this.map().keySet()
                    )
                );
            } else {
                iter = new VerboseIterable<String>(
                    values,
                    new Sprintf(
                        "there are only %d params by name \"%s\"",
                        values.size(), key
                    )
                );
            }
            return iter;
        }
        @Override
        public Iterable<String> names() throws IOException {
            return this.map().keySet();
        }
        /**
         * Decode from URL.
         * @param txt Text
         * @return Decoded
         */
        private static String decode(final CharSequence txt) {
            try {
                return URLDecoder.decode(
                    txt.toString(), Charset.defaultCharset().name()
                );
            } catch (final UnsupportedEncodingException ex) {
                throw new IllegalStateException(ex);
            }
        }
        /**
         * Create map of request parameter.
         * @return Parameters map or empty map in case of error.
         * @throws IOException If something fails reading or parsing body
         */
        private ConcurrentMap<String, List<String>> map() throws IOException  {
            synchronized (this.saved) {
                if (this.saved.isEmpty()) {
                    final ByteArrayOutputStream
                        baos = new ByteArrayOutputStream();
                    new RqPrint(this.req).printBody(baos);
                    final String body = new String(baos.toByteArray());
                    final ConcurrentMap<String, List<String>> map =
                        new ConcurrentHashMap<String, List<String>>(1);
                    for (final String pair : body.split("&")) {
                        if (pair.isEmpty()) {
                            continue;
                        }
                        final String[] parts = pair.split("=", 2);
                        if (parts.length < 2) {
                            throw new HttpException(
                                HttpURLConnection.HTTP_BAD_REQUEST,
                                String.format(
                                    "invalid form body pair: %s", pair
                                )
                            );
                        }
                        final String key = RqForm.Base.decode(
                            parts[0].trim().toLowerCase(Locale.ENGLISH)
                        );
                        map.putIfAbsent(key, new LinkedList<String>());
                        map.get(key).add(RqForm.Base.decode(parts[1].trim()));
                    }
                    this.saved.add(map);
                }
                return this.saved.get(0);
            }
        }
    }
    /**
     * Smart decorator, with extra features.
     *
     * <p>The class is immutable and thread-safe.</p>
     * @author Yegor Bugayenko (yegor@teamed.io)
     * @since 0.14
     */
    @EqualsAndHashCode(of = "origin")
    final class Smart implements RqForm {
        /**
         * Original.
         */
        private final transient RqForm origin;
        /**
         * Ctor.
         * @param req Original request
         */
        public Smart(final RqForm req) {
            this.origin = req;
        }
        @Override
        public Iterable<String> param(final CharSequence name)
            throws IOException {
            return this.origin.param(name);
        }
        @Override
        public Iterable<String> names() throws IOException {
            return this.origin.names();
        }
        @Override
        public Iterable<String> head() throws IOException {
            return this.origin.head();
        }
        @Override
        public InputStream body() throws IOException {
            return this.origin.body();
        }
        /**
         * Get single param or throw HTTP exception.
         * @param name Name of query param
         * @return Value of it
         * @throws IOException If fails
         */
        public String single(final CharSequence name) throws IOException {
            final Iterator<String> params = this.param(name).iterator();
            if (!params.hasNext()) {
                throw new HttpException(
                    HttpURLConnection.HTTP_BAD_REQUEST,
                    String.format(
                        "form param \"%s\" is mandatory", name
                    )
                );
            }
            return params.next();
        }
        /**
         * Get single param or default.
         * @param name Name of query param
         * @param def Default, if not found
         * @return Value of it
         * @throws IOException if something fails reading parameters
         */
        public String single(final CharSequence name, final String def)
            throws IOException {
            final String value;
            final Iterator<String> params = this.param(name).iterator();
            if (params.hasNext()) {
                value = params.next();
            } else {
                value = def;
            }
            return value;
        }
    }

    /**
     * Fake RqForm accepting parameters in the constructor.
     * @author Matteo Barbieri (barbieri.matteo@gmail.com)
     */
    final class Fake implements RqForm {

        /**
         * Fake form request.
         */
        private final RqForm fake;

        /**
         * Ctor.
         * @param req Original request
         * @param params Parameters list
         * @throws IOException if something goes wrong.
         */
        public Fake(final Request req, final String... params)
            throws IOException {
            if (params.length % 2 != 0) {
                throw new IllegalArgumentException(
                    "Wrong number of parameters"
                );
            }
            final StringBuilder builder = new StringBuilder();
            for (int idx = 0; idx < params.length; idx += 2) {
                final String key = params[idx];
                final String value = params[idx + 1];
                builder.append(key);
                builder.append(RqForm.KV_SEPARATOR);
                builder.append(value);
                builder.append(RqForm.PARAM_SEPARATOR);
            }
            this.fake = new RqForm.Base(
                new RqWithBody(req, builder.toString())
            );
        }

        @Override
        public Iterable<String> param(final CharSequence name) {
            return this.fake.param(name);
        }

        @Override
        public Iterable<String> names() {
            return this.fake.names();
        }

        @Override
        public Iterable<String> head() throws IOException {
            return this.fake.head();
        }

        @Override
        public InputStream body() throws IOException {
            return this.fake.body();
        }
    }
}<|MERGE_RESOLUTION|>--- conflicted
+++ resolved
@@ -37,7 +37,6 @@
 import java.util.Locale;
 import java.util.concurrent.ConcurrentHashMap;
 import java.util.concurrent.ConcurrentMap;
-import java.util.concurrent.CopyOnWriteArrayList;
 import lombok.EqualsAndHashCode;
 import org.takes.HttpException;
 import org.takes.Request;
@@ -78,7 +77,6 @@
      * Get single parameter.
      * @param name Parameter name
      * @return List of values (can be empty)
-     * @throws IOException if something fails reading parameters
      */
     Iterable<String> param(CharSequence name) throws IOException;
 
@@ -114,37 +112,9 @@
          * @param request Original request
          * @throws IOException If fails
          */
-<<<<<<< HEAD
-        @SuppressWarnings("PMD.AvoidInstantiatingObjectsInLoops")
-        public Base(final Request req) throws IOException {
-            super(req);
-            final ByteArrayOutputStream baos = new ByteArrayOutputStream();
-            new RqPrint(req).printBody(baos);
-            final String body = new String(baos.toByteArray());
-            this.map = new ConcurrentHashMap<String, List<String>>(0);
-            for (final String pair : body.split(RqForm.PARAM_SEPARATOR)) {
-                if (pair.isEmpty()) {
-                    continue;
-                }
-                final String[] parts = pair
-                    .split(RqForm.KV_SEPARATOR, 2);
-                if (parts.length < 2) {
-                    throw new HttpException(
-                        HttpURLConnection.HTTP_BAD_REQUEST,
-                        String.format("invalid form body pair: %s", pair)
-                    );
-                }
-                final String key = RqForm.Base.decode(
-                    parts[0].trim().toLowerCase(Locale.ENGLISH)
-                );
-                this.map.putIfAbsent(key, new LinkedList<String>());
-                this.map.get(key).add(RqForm.Base.decode(parts[1].trim()));
-            }
-=======
         public Base(final Request request) throws IOException {
             super(request);
             this.req = request;
->>>>>>> e9954c3f
         }
         @Override
         public Iterable<String> param(
@@ -232,7 +202,8 @@
     /**
      * Smart decorator, with extra features.
      *
-     * <p>The class is immutable and thread-safe.</p>
+     * <p>The class is immutable and thread-safe.
+     *
      * @author Yegor Bugayenko (yegor@teamed.io)
      * @since 0.14
      */
