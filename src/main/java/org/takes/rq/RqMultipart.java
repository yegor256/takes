/**
 * The MIT License (MIT)
 *
 * Copyright (c) 2015 Yegor Bugayenko
 *
 * Permission is hereby granted, free of charge, to any person obtaining a copy
 * of this software and associated documentation files (the "Software"), to deal
 * in the Software without restriction, including without limitation the rights
 * to use, copy, modify, merge, publish, distribute, sublicense, and/or sell
 * copies of the Software, and to permit persons to whom the Software is
 * furnished to do so, subject to the following conditions:
 *
 * The above copyright notice and this permission notice shall be included
 * in all copies or substantial portions of the Software.
 *
 * THE SOFTWARE IS PROVIDED "AS IS", WITHOUT WARRANTY OF ANY KIND, EXPRESS OR
 * IMPLIED, INCLUDING BUT NOT LIMITED TO THE WARRANTIES OF MERCHANTABILITY,
 * FITNESS FOR A PARTICULAR PURPOSE AND NON-INFRINGEMENT. IN NO EVENT SHALL THE
 * AUTHORS OR COPYRIGHT HOLDERS BE LIABLE FOR ANY CLAIM, DAMAGES OR OTHER
 * LIABILITY, WHETHER IN AN ACTION OF CONTRACT, TORT OR OTHERWISE, ARISING FROM,
 * OUT OF OR IN CONNECTION WITH THE SOFTWARE OR THE USE OR OTHER DEALINGS IN THE
 * SOFTWARE.
 */
package org.takes.rq;

import java.io.ByteArrayInputStream;
import java.io.File;
import java.io.FileInputStream;
import java.io.IOException;
import java.io.InputStream;
import java.io.RandomAccessFile;
import java.net.HttpURLConnection;
import java.nio.ByteBuffer;
import java.nio.channels.Channels;
import java.nio.channels.FileChannel;
import java.nio.channels.ReadableByteChannel;
import java.nio.channels.WritableByteChannel;
import java.nio.charset.StandardCharsets;
import java.util.Collection;
import java.util.Collections;
import java.util.HashMap;
import java.util.Iterator;
import java.util.LinkedList;
import java.util.List;
import java.util.Locale;
import java.util.Map;
import java.util.regex.Matcher;
import java.util.regex.Pattern;
import lombok.EqualsAndHashCode;
import org.takes.HttpException;
import org.takes.Request;
import org.takes.misc.Sprintf;
import org.takes.misc.VerboseIterable;

/**
 * HTTP multipart FORM data decoding.
 *
 * <p>All implementations of this interface must be immutable and thread-safe.
 *
 * @author Yegor Bugayenko (yegor@teamed.io)
 * @version $Id$
 * @since 0.9
 */
@SuppressWarnings("PMD.TooManyMethods")
public interface RqMultipart extends Request {

    /**
     * Get single part.
     * @param name Name of the part to get
     * @return List of parts (can be empty)
     */
    Iterable<Request> part(CharSequence name);

    /**
     * Get all part names.
     * @return All names
     */
    Iterable<String> names();

    /**
     * Request decorator, that decodes FORM data from
     * {@code multipart/form-data} format (RFC 2045).
     *
     * <p>For {@code application/x-www-form-urlencoded}
     * format use {@link org.takes.rq.RqForm}.
     *
     * <p>It is highly recommended to use {@link org.takes.rq.RqGreedy}
     * decorator before passing request to this class.
     *
     * <p>The class is immutable and thread-safe.
     *
     * @author Yegor Bugayenko (yegor@teamed.io)
     * @version $Id$
     * @since 0.9
     * @see <a href="http://www.w3.org/TR/html401/interact/forms.html">
     *  Forms in HTML</a>
     * @checkstyle ClassDataAbstractionCouplingCheck (500 lines)
     * @see RqGreedy
     */
    @EqualsAndHashCode(callSuper = true)
    final class Base extends RqWrap implements RqMultipart {
        /**
         * Pattern to get boundary from header.
         */
        private static final Pattern BOUNDARY = Pattern.compile(
            ".*[^a-z]boundary=([^;]+).*"
        );
        /**
         * Pattern to get name from header.
         */
        private static final Pattern NAME = Pattern.compile(
            ".*[^a-z]name=\"([^\"]+)\".*"
        );
        /**
         * Carriage return constant.
         */
        private static final String CRLF = "\r\n";
        /**
         * Content disposition header name.
         */
        private static final String REQUIRED_HEADER =
            "Content-Disposition";
        /**
         * Minimal buffer size.
         */
        private static final transient int MIN_BUFF_SIZE = 8192;
        /**
         * Map of params and values.
         */
        private final transient Map<String, List<Request>> map;
        /**
         * Temporary stream buffer.
         */
        private transient ByteBuffer buffer;
        /**
         * Ctor.
         * @param req Original request
         * @throws IOException If fails
         * @checkstyle ExecutableStatementCountCheck (2 lines)
         */
        public Base(final Request req) throws IOException {
            super(req);
<<<<<<< HEAD
            this.map = this.initMap(req);
=======
            final InputStream stream = new RqLengthAware(req).body();
            try {
                this.body = Channels.newChannel(stream);
                try {
                    this.buffer = ByteBuffer.allocate(
                        // @checkstyle MagicNumberCheck (1 line)
                        Math.min(8192, stream.available())
                    );
                    this.map = this.requests(req);
                } finally {
                    this.body.close();
                }
            } finally {
                stream.close();
            }
>>>>>>> 5c77b3d4
        }
        @Override
        public Iterable<Request> part(final CharSequence name) {
            final List<Request> values = this.map
                .get(name.toString().toLowerCase(Locale.ENGLISH));
            final Iterable<Request> iter;
            if (values == null) {
                iter = new VerboseIterable<>(
                    Collections.<Request>emptyList(),
                    new Sprintf(
                        "there are no parts by name \"%s\" among %d others: %s",
                        name, this.map.size(), this.map.keySet()
                    )
                );
            } else {
                iter = new VerboseIterable<>(
                    values,
                    new Sprintf(
                        "there are just %d parts by name \"%s\"",
                        values.size(), name
                    )
                );
            }
            return iter;
        }
        @Override
        public Iterable<String> names() {
            return this.map.keySet();
        }
        /**
         * Build a request for each part of the origin request.
         * @param req Origin request
         * @param body Origin request body
         * @return The requests map that use the part name as a map key
         * @throws IOException If fails
         */
<<<<<<< HEAD
        private Map<String, List<Request>> buildRequests(
            final Request req, final  ReadableByteChannel body)
                throws IOException {
=======
        private Map<String, List<Request>> requests(
            final Request req) throws IOException {
>>>>>>> 5c77b3d4
            final String header = new RqHeaders.Smart(
                new RqHeaders.Base(req)
            ).single("Content-Type");
            if (!header.toLowerCase(Locale.ENGLISH)
                .startsWith("multipart/form-data")) {
                throw new HttpException(
                    HttpURLConnection.HTTP_BAD_REQUEST,
                    String.format(
                        // @checkstyle LineLength (1 line)
                        "RqMultipart.Base can only parse multipart/form-data, while Content-Type specifies a different type: \"%s\"",
                        header
                    )
                );
            }
            final Matcher matcher = RqMultipart.Base.BOUNDARY.matcher(header);
            if (!matcher.matches()) {
                throw new HttpException(
                    HttpURLConnection.HTTP_BAD_REQUEST,
                    String.format(
                        // @checkstyle LineLength (1 line)
                        "boundary is not specified in Content-Type header: \"%s\"",
                        header
                    )
                );
            }
            if (body.read(this.buffer) < 0) {
                throw new HttpException(
                    HttpURLConnection.HTTP_BAD_REQUEST,
                    "failed to read the request body"
                );
            }
            final byte[] boundary = String.format(
                "\r\n--%s", matcher.group(1)
            ).getBytes(StandardCharsets.UTF_8);
            this.buffer.flip();
            this.buffer.position(boundary.length - 2);
            final Collection<Request> requests = new LinkedList<>();
            while (this.buffer.hasRemaining()) {
                final byte data = this.buffer.get();
                if (data == '-') {
                    break;
                }
                this.buffer.position(this.buffer.position() + 1);
                requests.add(this.make(boundary, body));
            }
            return RqMultipart.Base.asMap(requests);
        }
        /**
         * Init a map of params and values.
         * @param req Request
         * @return ConcurrentMap, emtpy if something wrong
         * @throws IOException if fails
         */
        private Map<String, List<Request>> initMap(final Request req)
            throws IOException {
            final InputStream stream = new RqLengthAware(req).body();
            try {
                this.buffer = ByteBuffer.allocate(
                    Math.min(Base.MIN_BUFF_SIZE, stream.available())
                );
                final ReadableByteChannel body = Channels.newChannel(stream);
                try {
                    return this.buildRequests(req, body);
                } finally {
                    body.close();
                }
            } finally {
                stream.close();
            }
        }
        /**
         * Make a request.
         *  Scans the origin request until the boundary reached. Caches
         *  the  content into a temporary file and returns it as a new request.
         * @param boundary Boundary
         * @param body Origin request body
         * @return Request
         * @throws IOException If fails
         * @todo #254:30min in order to delete temporary files InputStream
         *  instance on Request.body should be closed. In context of multipart
         *  requests that means that body of all parts should be closed once
         *  they are not needed anymore.
         */
        private Request make(final byte[] boundary,
            final ReadableByteChannel body) throws IOException {
            final File file = File.createTempFile(
                RqMultipart.class.getName(), ".tmp"
            );
            final RandomAccessFile accessfile = new RandomAccessFile(
                file, "rw"
                );
            final FileChannel channel = accessfile.getChannel();
            try {
                channel.write(
                    ByteBuffer.wrap(
                        this.head().iterator().next().getBytes(
                            StandardCharsets.UTF_8
                        )
                    )
                );
                channel.write(
<<<<<<< HEAD
                    ByteBuffer.wrap(Base.CRLF.getBytes(StandardCharsets.UTF_8))
=======
                    ByteBuffer.wrap(
                        RqMultipart.Fake.CRLF.getBytes(StandardCharsets.UTF_8)
                    )
>>>>>>> 5c77b3d4
                );
                this.copy(channel, boundary, body);
            } finally {
                accessfile.close();
            }
            return new RqWithHeader(
                new RqLive(
                    new TempInputStream(
                        new FileInputStream(file),
                        file
                    )
                ),
                "Content-Length",
                String.valueOf(file.length())
            );
        }
        /**
         * Copy until boundary reached.
         * @param target Output file channel
         * @param boundary Boundary
         * @param body Origin request body
         * @throws IOException If fails
         * @checkstyle ExecutableStatementCountCheck (2 lines)
         */
        private void copy(final WritableByteChannel target,
            final byte[] boundary, final ReadableByteChannel body)
                throws IOException {
            int match = 0;
            boolean cont = true;
            while (cont) {
                if (!this.buffer.hasRemaining()) {
                    this.buffer.clear();
                    for (int idx = 0; idx < match; ++idx) {
                        this.buffer.put(boundary[idx]);
                    }
                    match = 0;
                    if (body.read(this.buffer) == -1) {
                        break;
                    }
                    this.buffer.flip();
                }
                final ByteBuffer btarget = this.buffer.slice();
                final int offset = this.buffer.position();
                btarget.limit(0);
                while (this.buffer.hasRemaining()) {
                    final byte data = this.buffer.get();
                    if (data == boundary[match]) {
                        ++match;
                        if (match == boundary.length) {
                            cont = false;
                            break;
                        }
                    } else {
                        match = 0;
                        btarget.limit(this.buffer.position() - offset);
                    }
                }
                target.write(btarget);
            }
        }
        /**
         * Convert a list of requests to a map.
         * @param reqs Requests
         * @return Map of them
         * @throws IOException If fails
         */
        @SuppressWarnings("PMD.AvoidInstantiatingObjectsInLoops")
        private static Map<String, List<Request>> asMap(
            final Collection<Request> reqs) throws IOException {
            final Map<String, List<Request>> map = new HashMap<>(reqs.size());
            for (final Request req : reqs) {
                final String header = new RqHeaders.Smart(
                    new RqHeaders.Base(req)
                ).single(Base.REQUIRED_HEADER);
                final Matcher matcher = RqMultipart.Base.NAME.matcher(header);
                if (!matcher.matches()) {
                    throw new HttpException(
                        HttpURLConnection.HTTP_BAD_REQUEST,
                        String.format(
                            // @checkstyle LineLength (1 line)
                            "\"name\" not found in Content-Disposition header: %s",
                            header
                        )
                    );
                }
                final String name = matcher.group(1);
                if (!map.containsKey(name)) {
                    map.put(name, new LinkedList<Request>());
                }
                map.get(name).add(req);
            }
            return map;
        }
    }

    /**
     * Smart decorator.
     * @since 0.15
     */
    final class Smart implements RqMultipart {
        /**
         * Original request.
         */
        private final transient RqMultipart origin;
        /**
         * Ctor.
         * @param req Original
         */
        public Smart(final RqMultipart req) {
            this.origin = req;
        }
        /**
         * Get single part.
         * @param name Name of the part to get
         * @return Part
         * @throws HttpException If fails
         */
        public Request single(final CharSequence name) throws HttpException {
            final Iterator<Request> parts = this.part(name).iterator();
            if (!parts.hasNext()) {
                throw new HttpException(
                    HttpURLConnection.HTTP_BAD_REQUEST,
                    String.format(
                        "form param \"%s\" is mandatory", name
                    )
                );
            }
            return parts.next();
        }
        @Override
        public Iterable<Request> part(final CharSequence name) {
            return this.origin.part(name);
        }
        @Override
        public Iterable<String> names() {
            return this.origin.names();
        }
        @Override
        public Iterable<String> head() throws IOException {
            return this.origin.head();
        }
        @Override
        public InputStream body() throws IOException {
            return this.origin.body();
        }
    }

    /**
     * Fake decorator.
     * @since 0.16
     */
    final class Fake implements RqMultipart {
        /**
         * Fake boundary constant.
         */
        private static final String BOUNDARY = "AaB02x";
        /**
         * Fake multipart request.
         */
        private final RqMultipart fake;
        /**
         * Fake ctor.
         * @param req Fake request header holder
         * @param dispositions Fake request body parts
         * @throws IOException If fails
         */
        public Fake(final Request req, final Request... dispositions)
            throws IOException {
            this.fake = new RqMultipart.Base(
                new RqMultipart.Fake.FakeMultipartRequest(
                    req, dispositions
                )
            );
        }
        @Override
        public Iterable<Request> part(final CharSequence name) {
            return this.fake.part(name);
        }
        @Override
        public Iterable<String> names() {
            return this.fake.names();
        }
        @Override
        public Iterable<String> head() throws IOException {
            return this.fake.head();
        }
        @Override
        public InputStream body() throws IOException {
            return this.fake.body();
        }
        /**
         * Fake body stream creator.
         * @param parts Fake request body parts
         * @return InputStream of given dispositions
         * @throws IOException If fails
         */
        private static InputStream fakeStream(final Request... parts)
            throws IOException {
            return new ByteArrayInputStream(
                RqMultipart.Fake.fakeBody(parts).toString().getBytes(
                    StandardCharsets.UTF_8
                )
            );
        }
        /**
         * Fake body creator.
         * @param parts Fake request body parts
         * @return StringBuilder of given dispositions
         * @throws IOException If fails
         */
        @SuppressWarnings("PMD.InsufficientStringBufferDeclaration")
        private static StringBuilder fakeBody(final Request... parts)
            throws IOException {
            final StringBuilder builder = new StringBuilder();
<<<<<<< HEAD
            for (final Request each : dispositions) {
                builder.append(String.format("--%s", Fake.BOUNDARY))
                    .append(Base.CRLF)
                    .append(Base.REQUIRED_HEADER)
                    .append(": ")
                    .append(
                        new RqHeaders.Smart(
                            new RqHeaders.Base(each)
                        ).single(Base.REQUIRED_HEADER)
                    ).append(Base.CRLF);
                final String body = new RqPrint(each).printBody();
                if (!(Base.CRLF.equals(body) || "".equals(body))) {
                    builder.append(Base.CRLF).append(body).append(Base.CRLF);
                }
            }
            builder.append("Content-Transfer-Encoding: utf-8").append(Base.CRLF)
                .append(String.format("--%s--", Fake.BOUNDARY));
=======
            for (final Request part : parts) {
                builder.append(String.format("--%s", RqMultipart.Fake.BOUNDARY))
                    .append(RqMultipart.Fake.CRLF)
                    // @checkstyle MultipleStringLiteralsCheck (1 line)
                    .append("Content-Disposition: ")
                    .append(
                        new RqHeaders.Smart(
                            new RqHeaders.Base(part)
                        // @checkstyle MultipleStringLiteralsCheck (1 line)
                        ).single("Content-Disposition")
                    ).append(RqMultipart.Fake.CRLF);
                final String body = new RqPrint(part).printBody();
                if (!(RqMultipart.Fake.CRLF.equals(body) || body.isEmpty())) {
                    builder.append(RqMultipart.Fake.CRLF)
                        .append(body)
                        .append(RqMultipart.Fake.CRLF);
                }
            }
            builder.append("Content-Transfer-Encoding: utf-8")
                .append(RqMultipart.Fake.CRLF)
                .append(String.format("--%s--", RqMultipart.Fake.BOUNDARY));
>>>>>>> 5c77b3d4
            return builder;
        }

        /**
         * This class is using a decorator pattern for representing
         * a fake HTTP multipart request.
         */
        private static final class FakeMultipartRequest implements Request {
            /**
             * Request object. Holds a value for the header.
             */
            private final Request req;
            /**
             * Holding multiple request body parts.
             */
            private final Request[] parts;
            /**
             * The Constructor for the class.
             * @param rqst The Request object
             * @param list The sequence of dispositions
             */
            FakeMultipartRequest(final Request rqst, final Request... list) {
                this.req = rqst;
                this.parts = list;
            }
            @Override
            public Iterable<String> head() throws IOException {
                return new RqWithHeaders(
                    this.req,
                    String.format(
                        "Content-Type: multipart/form-data; boundary=%s",
                        RqMultipart.Fake.BOUNDARY
                    ),
                    String.format(
                        "Content-Length: %s",
                        RqMultipart.Fake.fakeBody(this.parts).length()
                    )
                ).head();
            }
            @Override
            public InputStream body() throws IOException {
                return RqMultipart.Fake.fakeStream(this.parts);
            }
        }
    }

}<|MERGE_RESOLUTION|>--- conflicted
+++ resolved
@@ -93,9 +93,9 @@
      * @version $Id$
      * @since 0.9
      * @see <a href="http://www.w3.org/TR/html401/interact/forms.html">
-     *  Forms in HTML</a>
+     *     Forms in HTML</a>
      * @checkstyle ClassDataAbstractionCouplingCheck (500 lines)
-     * @see RqGreedy
+     * @see org.takes.rq.RqGreedy
      */
     @EqualsAndHashCode(callSuper = true)
     final class Base extends RqWrap implements RqMultipart {
@@ -140,25 +140,7 @@
          */
         public Base(final Request req) throws IOException {
             super(req);
-<<<<<<< HEAD
             this.map = this.initMap(req);
-=======
-            final InputStream stream = new RqLengthAware(req).body();
-            try {
-                this.body = Channels.newChannel(stream);
-                try {
-                    this.buffer = ByteBuffer.allocate(
-                        // @checkstyle MagicNumberCheck (1 line)
-                        Math.min(8192, stream.available())
-                    );
-                    this.map = this.requests(req);
-                } finally {
-                    this.body.close();
-                }
-            } finally {
-                stream.close();
-            }
->>>>>>> 5c77b3d4
         }
         @Override
         public Iterable<Request> part(final CharSequence name) {
@@ -166,7 +148,7 @@
                 .get(name.toString().toLowerCase(Locale.ENGLISH));
             final Iterable<Request> iter;
             if (values == null) {
-                iter = new VerboseIterable<>(
+                iter = new VerboseIterable<Request>(
                     Collections.<Request>emptyList(),
                     new Sprintf(
                         "there are no parts by name \"%s\" among %d others: %s",
@@ -174,7 +156,7 @@
                     )
                 );
             } else {
-                iter = new VerboseIterable<>(
+                iter = new VerboseIterable<Request>(
                     values,
                     new Sprintf(
                         "there are just %d parts by name \"%s\"",
@@ -195,14 +177,9 @@
          * @return The requests map that use the part name as a map key
          * @throws IOException If fails
          */
-<<<<<<< HEAD
         private Map<String, List<Request>> buildRequests(
             final Request req, final  ReadableByteChannel body)
                 throws IOException {
-=======
-        private Map<String, List<Request>> requests(
-            final Request req) throws IOException {
->>>>>>> 5c77b3d4
             final String header = new RqHeaders.Smart(
                 new RqHeaders.Base(req)
             ).single("Content-Type");
@@ -304,13 +281,9 @@
                     )
                 );
                 channel.write(
-<<<<<<< HEAD
-                    ByteBuffer.wrap(Base.CRLF.getBytes(StandardCharsets.UTF_8))
-=======
                     ByteBuffer.wrap(
-                        RqMultipart.Fake.CRLF.getBytes(StandardCharsets.UTF_8)
-                    )
->>>>>>> 5c77b3d4
+                    	RqMultipart.Base.CRLF.getBytes(StandardCharsets.UTF_8)
+                    	)
                 );
                 this.copy(channel, boundary, body);
             } finally {
@@ -380,12 +353,13 @@
         @SuppressWarnings("PMD.AvoidInstantiatingObjectsInLoops")
         private static Map<String, List<Request>> asMap(
             final Collection<Request> reqs) throws IOException {
-            final Map<String, List<Request>> map = new HashMap<>(reqs.size());
+            final Map<String, List<Request>> map =
+                new HashMap<String, List<Request>>(reqs.size());
             for (final Request req : reqs) {
                 final String header = new RqHeaders.Smart(
                     new RqHeaders.Base(req)
                 ).single(Base.REQUIRED_HEADER);
-                final Matcher matcher = RqMultipart.Base.NAME.matcher(header);
+                final Matcher matcher = Base.NAME.matcher(header);
                 if (!matcher.matches()) {
                     throw new HttpException(
                         HttpURLConnection.HTTP_BAD_REQUEST,
@@ -480,9 +454,8 @@
         public Fake(final Request req, final Request... dispositions)
             throws IOException {
             this.fake = new RqMultipart.Base(
-                new RqMultipart.Fake.FakeMultipartRequest(
-                    req, dispositions
-                )
+                //@checkstyle AnonInnerLength (1 line)
+                new FakeMultipartRequest(req, dispositions)
             );
         }
         @Override
@@ -503,29 +476,27 @@
         }
         /**
          * Fake body stream creator.
-         * @param parts Fake request body parts
+         * @param dispositions Fake request body parts
          * @return InputStream of given dispositions
          * @throws IOException If fails
          */
-        private static InputStream fakeStream(final Request... parts)
+        private static InputStream fakeStream(final Request... dispositions)
             throws IOException {
+            final StringBuilder builder = fakeBody(dispositions);
             return new ByteArrayInputStream(
-                RqMultipart.Fake.fakeBody(parts).toString().getBytes(
-                    StandardCharsets.UTF_8
-                )
+                builder.toString().getBytes(StandardCharsets.UTF_8)
             );
         }
         /**
          * Fake body creator.
-         * @param parts Fake request body parts
+         * @param dispositions Fake request body parts
          * @return StringBuilder of given dispositions
          * @throws IOException If fails
          */
         @SuppressWarnings("PMD.InsufficientStringBufferDeclaration")
-        private static StringBuilder fakeBody(final Request... parts)
+        private static StringBuilder fakeBody(final Request... dispositions)
             throws IOException {
             final StringBuilder builder = new StringBuilder();
-<<<<<<< HEAD
             for (final Request each : dispositions) {
                 builder.append(String.format("--%s", Fake.BOUNDARY))
                     .append(Base.CRLF)
@@ -543,29 +514,6 @@
             }
             builder.append("Content-Transfer-Encoding: utf-8").append(Base.CRLF)
                 .append(String.format("--%s--", Fake.BOUNDARY));
-=======
-            for (final Request part : parts) {
-                builder.append(String.format("--%s", RqMultipart.Fake.BOUNDARY))
-                    .append(RqMultipart.Fake.CRLF)
-                    // @checkstyle MultipleStringLiteralsCheck (1 line)
-                    .append("Content-Disposition: ")
-                    .append(
-                        new RqHeaders.Smart(
-                            new RqHeaders.Base(part)
-                        // @checkstyle MultipleStringLiteralsCheck (1 line)
-                        ).single("Content-Disposition")
-                    ).append(RqMultipart.Fake.CRLF);
-                final String body = new RqPrint(part).printBody();
-                if (!(RqMultipart.Fake.CRLF.equals(body) || body.isEmpty())) {
-                    builder.append(RqMultipart.Fake.CRLF)
-                        .append(body)
-                        .append(RqMultipart.Fake.CRLF);
-                }
-            }
-            builder.append("Content-Transfer-Encoding: utf-8")
-                .append(RqMultipart.Fake.CRLF)
-                .append(String.format("--%s--", RqMultipart.Fake.BOUNDARY));
->>>>>>> 5c77b3d4
             return builder;
         }
 
@@ -573,41 +521,48 @@
          * This class is using a decorator pattern for representing
          * a fake HTTP multipart request.
          */
-        private static final class FakeMultipartRequest implements Request {
+        private static class FakeMultipartRequest implements Request {
+
             /**
              * Request object. Holds a value for the header.
              */
             private final Request req;
+
             /**
              * Holding multiple request body parts.
              */
-            private final Request[] parts;
+            private final Request[] dispositions;
+
             /**
              * The Constructor for the class.
-             * @param rqst The Request object
-             * @param list The sequence of dispositions
+             * @param req The Request object
+             * @param dispositions The sequence of dispositions
              */
-            FakeMultipartRequest(final Request rqst, final Request... list) {
-                this.req = rqst;
-                this.parts = list;
-            }
+            FakeMultipartRequest(
+                final Request req, final Request... dispositions
+            ) {
+                this.req = req;
+                this.dispositions = dispositions;
+            }
+
             @Override
             public Iterable<String> head() throws IOException {
                 return new RqWithHeaders(
                     this.req,
                     String.format(
                         "Content-Type: multipart/form-data; boundary=%s",
-                        RqMultipart.Fake.BOUNDARY
+                        Fake.BOUNDARY
                     ),
                     String.format(
                         "Content-Length: %s",
-                        RqMultipart.Fake.fakeBody(this.parts).length()
+                        Fake.fakeBody(this.dispositions).length()
                     )
                 ).head();
             }
+
             @Override
             public InputStream body() throws IOException {
-                return RqMultipart.Fake.fakeStream(this.parts);
+                return Fake.fakeStream(this.dispositions);
             }
         }
     }
