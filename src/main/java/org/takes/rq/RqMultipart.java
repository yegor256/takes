--- conflicted
+++ resolved
@@ -114,24 +114,20 @@
         /**
          * Carriage return constant.
          */
-<<<<<<< HEAD
         private static final String CRLF = "\r\n";
         /**
          * Content disposition header name.
          */
         private static final String REQUIRED_HEADER =
             "Content-Disposition";
-=======
+        /**
+         * Map of params and values.
+         */
         private final transient Map<String, List<Request>> map;
->>>>>>> 270aefe2
         /**
          * Minimal buffer size.
          */
         private static final transient int MIN_BUFF_SIZE = 8192;
-        /**
-         * Map of params and values.
-         */
-        private final transient ConcurrentMap<String, List<Request>> map;
         /**
          * Temporary stream buffer.
          */
@@ -181,14 +177,9 @@
          * @return The requests map that use the part name as a map key
          * @throws IOException If fails
          */
-<<<<<<< HEAD
-        private ConcurrentMap<String, List<Request>> buildRequests(
+        private Map<String, List<Request>> buildRequests(
             final Request req, final  ReadableByteChannel body)
                 throws IOException {
-=======
-        private Map<String, List<Request>> buildRequests(
-            final Request req) throws IOException {
->>>>>>> 270aefe2
             final String header = new RqHeaders.Smart(
                 new RqHeaders.Base(req)
             ).single("Content-Type");
@@ -242,7 +233,7 @@
          * @return ConcurrentMap, emtpy if something wrong
          * @throws IOException if fails
          */
-        private ConcurrentMap<String, List<Request>> initMap(final Request req)
+        private Map<String, List<Request>> initMap(final Request req)
             throws IOException {
             final InputStream stream = new RqLengthAware(req).body();
             try {
@@ -289,16 +280,11 @@
                         )
                     )
                 );
-<<<<<<< HEAD
-                channel.write(ByteBuffer.wrap(Base.CRLF.getBytes()));
-                this.copy(channel, boundary, body);
-=======
                 // @checkstyle MultipleStringLiteralsCheck (1 line)
                 channel.write(
-                    ByteBuffer.wrap(Fake.CRLF.getBytes(StandardCharsets.UTF_8))
-                );
-                this.copy(channel, boundary);
->>>>>>> 270aefe2
+                    ByteBuffer.wrap(Base.CRLF.getBytes(StandardCharsets.UTF_8))
+                );
+                this.copy(channel, boundary, body);
             } finally {
                 accessfile.close();
             }
