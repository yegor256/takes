--- conflicted
+++ resolved
@@ -118,7 +118,6 @@
     /**
      * RqMtBase can throw exception on no closing boundary found.
      */
-<<<<<<< HEAD
     @Test
     void throwsExceptionOnNoClosingBoundaryFound() {
         Assertions.assertThrows(
@@ -147,31 +146,6 @@
                     )
                 );
             }
-=======
-    @Test(expected = IOException.class)
-    public void throwsExceptionOnNoClosingBoundaryFound() throws IOException {
-        final String host = "Host: rtw.example.com";
-        final String length = "Content-Length: 100007";
-        final String posthead = "POST /h?a=4 HTTP/1.1";
-        final String address = "447 N Wolfe Rd, Sunnyvale, CA 94085";
-        new RqMtBase(
-            new RqFake(
-                Arrays.asList(
-                    posthead,
-                    host,
-                    RqMtBaseTest.CONTENT_TYPE,
-                    length
-                ),
-                new Joined(
-                    RqMtBaseTest.CRLF,
-                    RqMtBaseTest.BODY_ELEMENT,
-                    "Content-Disposition: form-data; fake=\"t2\"",
-                    "",
-                    address,
-                    "Content-Transfer-Encoding: uwf-8"
-                ).toString()
-            )
->>>>>>> d8f21de5
         );
     }
 
