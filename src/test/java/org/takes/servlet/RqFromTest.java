--- conflicted
+++ resolved
@@ -41,10 +41,7 @@
 
     @Test
     void defaultMethodForAFakeRequestIsGet() throws IOException {
-<<<<<<< HEAD
         final Request request = RqFromTest.requestFrom(new RqFake());
-=======
->>>>>>> e62a56b6
         MatcherAssert.assertThat(
             "Default method should be GET",
             new RqMethod.Base(request).method(),
