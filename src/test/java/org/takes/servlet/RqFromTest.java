/*
 * SPDX-FileCopyrightText: Copyright (c) 2014-2025 Yegor Bugayenko
 * SPDX-License-Identifier: MIT
 */

package org.takes.servlet;

import java.io.IOException;
import org.hamcrest.MatcherAssert;
import org.hamcrest.core.IsEqual;
import org.junit.jupiter.api.Test;
import org.takes.Request;
import org.takes.rq.RqFake;
import org.takes.rq.RqHeaders;
import org.takes.rq.RqMethod;
import org.takes.rq.RqPrint;
import org.takes.rq.RqWithoutHeader;
import org.takes.rq.RqWithBody;
import org.takes.rq.RqWithHeader;

/**
 * Test case for {@link  RqFrom}.
 *
 * @since 1.15
 */
final class RqFromTest {

    @Test
<<<<<<< HEAD
    void defaultMethodForAFakeResquestIsGet() throws IOException {
        final Request reconstructed = RqFromTest.reconstructed(new RqFake());
=======
    void defaultMethodForAFakeRequestIsGet() throws IOException {
>>>>>>> bfe58fec
        MatcherAssert.assertThat(
            "Can't add a method to a servlet request",
            new RqMethod.Base(reconstructed).method(),
            new IsEqual<>(RqMethod.GET)
        );
    }

    @Test
    void containsMethodAndHeader() throws Exception {
        final Request reconstructed = RqFromTest.reconstructed(
            new RqWithHeader(
                new RqWithoutHeader(
                    new RqFake("GET", "/a-test HTTP/1.1"),
                    "Host"
                ),
                "Foo",
                "bar"
            )
        );
        final RqHeaders.Smart headers = new RqHeaders.Smart(reconstructed);
        MatcherAssert.assertThat(
            "Can't add a header to a servlet request",
            headers.single("Foo"),
            new IsEqual<>("bar")
        );
        MatcherAssert.assertThat(
            "Can't add a host header to a servlet request",
            headers.single("Host"),
            new IsEqual<>("localhost")
        );
        MatcherAssert.assertThat(
            "Can't add a local address header to a servlet request",
            headers.single("X-Takes-LocalAddress"),
            new IsEqual<>("127.0.0.1")
        );
        MatcherAssert.assertThat(
            "Can't add a remote address header to a servlet request",
            headers.single("X-Takes-RemoteAddress"),
            new IsEqual<>("127.0.0.1")
        );
    }

    @Test
    void containsHostHeaderInHeader() throws Exception {
        final String host = "www.thesite.com";
        final Request reconstructed = RqFromTest.reconstructed(
            new RqWithHeader(
                new RqWithoutHeader(
                    new RqFake("GET", "/one-more-test HTTP/1.1"),
                    "Host"
                ),
                "Host",
                host
            )
        );
        MatcherAssert.assertThat(
            "Can't set a host in a servlet request",
            new RqHeaders.Smart(reconstructed).single("Host"),
            new IsEqual<>(host)
        );
    }

    @Test
    void containsHostAndPortInHeader() throws Exception {
        final String host = "192.168.0.1:12345";
        final Request reconstructed = RqFromTest.reconstructed(
            new RqWithHeader(
                new RqWithoutHeader(
                    new RqFake("GET", "/b-test HTTP/1.1"),
                    "Host"
                ),
                "Host",
                host
            )
        );
        MatcherAssert.assertThat(
            "Can't set a host and port in a servlet request",
            new RqHeaders.Smart(reconstructed).single("Host"),
            new IsEqual<>(host)
        );
    }

    @Test
    void containsContentInRequestBody() throws IOException {
        final String content = "My name is neo!";
        MatcherAssert.assertThat(
            "Can't add a body to servlet request",
            new RqPrint(
                RqFromTest.reconstructed(
                    new RqWithBody(
                        new RqFake("POST", "/with-body HTTP/1.1"),
                        content
                    )
                )
            ).printBody(),
            new IsEqual<>(content)
        );
    }

    /**
     * Builds a request from servlet fake to keep setup in one place.
     * @param request Original request
     * @return Reconstructed request
     */
    private static Request reconstructed(final Request request) {
        return new RqFrom(new HttpServletRequestFake(request));
    }
}<|MERGE_RESOLUTION|>--- conflicted
+++ resolved
@@ -26,12 +26,8 @@
 final class RqFromTest {
 
     @Test
-<<<<<<< HEAD
-    void defaultMethodForAFakeResquestIsGet() throws IOException {
+    void defaultMethodForAFakeRequestIsGet() throws IOException {
         final Request reconstructed = RqFromTest.reconstructed(new RqFake());
-=======
-    void defaultMethodForAFakeRequestIsGet() throws IOException {
->>>>>>> bfe58fec
         MatcherAssert.assertThat(
             "Can't add a method to a servlet request",
             new RqMethod.Base(reconstructed).method(),
