--- conflicted
+++ resolved
@@ -52,14 +52,9 @@
                 )
             ).print(),
             Matchers.equalTo(
-<<<<<<< HEAD
-                Joiner.on("\r\n").join(
-                    "HTTP/1.1 204 No Content",
-=======
                 new JoinedText(
                     "\r\n",
                     "HTTP/1.1 200 OK",
->>>>>>> 492653b1
                     host,
                     type,
                     "",
