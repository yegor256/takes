/*
 * The MIT License (MIT)
 *
 * Copyright (c) 2014-2019 Yegor Bugayenko
 *
 * Permission is hereby granted, free of charge, to any person obtaining a copy
 * of this software and associated documentation files (the "Software"), to deal
 * in the Software without restriction, including without limitation the rights
 * to use, copy, modify, merge, publish, distribute, sublicense, and/or sell
 * copies of the Software, and to permit persons to whom the Software is
 * furnished to do so, subject to the following conditions:
 *
 * The above copyright notice and this permission notice shall be included
 * in all copies or substantial portions of the Software.
 *
 * THE SOFTWARE IS PROVIDED "AS IS", WITHOUT WARRANTY OF ANY KIND, EXPRESS OR
 * IMPLIED, INCLUDING BUT NOT LIMITED TO THE WARRANTIES OF MERCHANTABILITY,
 * FITNESS FOR A PARTICULAR PURPOSE AND NON-INFRINGEMENT. IN NO EVENT SHALL THE
 * AUTHORS OR COPYRIGHT HOLDERS BE LIABLE FOR ANY CLAIM, DAMAGES OR OTHER
 * LIABILITY, WHETHER IN AN ACTION OF CONTRACT, TORT OR OTHERWISE, ARISING FROM,
 * OUT OF OR IN CONNECTION WITH THE SOFTWARE OR THE USE OR OTHER DEALINGS IN THE
 * SOFTWARE.
 */
package org.takes.facets.auth;

import java.io.IOException;
<<<<<<< HEAD
import org.hamcrest.MatcherAssert;
=======
>>>>>>> 749a417d
import org.hamcrest.core.IsEqual;
import org.junit.Test;
import org.llorllale.cactoos.matchers.Assertion;

/**
 * Test case for {@link Identity}.
 * @since 0.17
 */
public final class IdentityTest {

    /**
     * Identity.ANONYMOUS can be equal to itself.
     * @throws IOException If some problem inside
     */
    @Test
    public void equalsToItself() throws IOException {
        new Assertion<>(
            Identity.ANONYMOUS,
            new IsEqual<>(Identity.ANONYMOUS)
<<<<<<< HEAD
        );
=======
        ).affirm();
>>>>>>> 749a417d
    }

}<|MERGE_RESOLUTION|>--- conflicted
+++ resolved
@@ -24,10 +24,6 @@
 package org.takes.facets.auth;
 
 import java.io.IOException;
-<<<<<<< HEAD
-import org.hamcrest.MatcherAssert;
-=======
->>>>>>> 749a417d
 import org.hamcrest.core.IsEqual;
 import org.junit.Test;
 import org.llorllale.cactoos.matchers.Assertion;
@@ -45,13 +41,10 @@
     @Test
     public void equalsToItself() throws IOException {
         new Assertion<>(
-            Identity.ANONYMOUS,
+            "Comparison error",
+            () -> Identity.ANONYMOUS,
             new IsEqual<>(Identity.ANONYMOUS)
-<<<<<<< HEAD
         );
-=======
-        ).affirm();
->>>>>>> 749a417d
     }
 
 }