/*
 * The MIT License (MIT)
 *
 * Copyright (c) 2014-2019 Yegor Bugayenko
 *
 * Permission is hereby granted, free of charge, to any person obtaining a copy
 * of this software and associated documentation files (the "Software"), to deal
 * in the Software without restriction, including without limitation the rights
 * to use, copy, modify, merge, publish, distribute, sublicense, and/or sell
 * copies of the Software, and to permit persons to whom the Software is
 * furnished to do so, subject to the following conditions:
 *
 * The above copyright notice and this permission notice shall be included
 * in all copies or substantial portions of the Software.
 *
 * THE SOFTWARE IS PROVIDED "AS IS", WITHOUT WARRANTY OF ANY KIND, EXPRESS OR
 * IMPLIED, INCLUDING BUT NOT LIMITED TO THE WARRANTIES OF MERCHANTABILITY,
 * FITNESS FOR A PARTICULAR PURPOSE AND NON-INFRINGEMENT. IN NO EVENT SHALL THE
 * AUTHORS OR COPYRIGHT HOLDERS BE LIABLE FOR ANY CLAIM, DAMAGES OR OTHER
 * LIABILITY, WHETHER IN AN ACTION OF CONTRACT, TORT OR OTHERWISE, ARISING FROM,
 * OUT OF OR IN CONNECTION WITH THE SOFTWARE OR THE USE OR OTHER DEALINGS IN THE
 * SOFTWARE.
 */

package org.takes.misc;

import java.util.Collections;
import java.util.List;
import org.cactoos.text.FormattedText;
import org.hamcrest.MatcherAssert;
import org.hamcrest.Matchers;
import org.junit.jupiter.api.Assertions;
import org.junit.jupiter.api.BeforeEach;
import org.junit.jupiter.api.Test;
import org.junit.jupiter.api.extension.ExtendWith;
import org.junit.jupiter.api.function.Executable;
import org.mockito.Mock;
import org.mockito.Mockito;
import org.mockito.junit.jupiter.MockitoExtension;

/**
 * Tests for {@link VerboseList}.
 *
 * @since 0.32
 */
@SuppressWarnings("PMD.TooManyMethods")
@ExtendWith(MockitoExtension.class)
final class VerboseListTest {

    /**
     * Custom exception message.
     */
    private static final String MSG = "Error message";

    /**
     * Decorated List.
     */
    @Mock
    private List<Object> origin;

    /**
     * Decorator.
     */
    private VerboseList<Object> list;

    /**
     * Creates decorator.
     */
<<<<<<< HEAD
    @BeforeEach
    void setUp() {
        this.list = new VerboseList<Object>(this.origin, VerboseListTest.MSG);
=======
    @Before
    public final void setUp() throws Exception {
        this.list = new VerboseList<Object>(
            this.origin,
            new FormattedText(VerboseListTest.MSG)
        );
>>>>>>> d8f21de5
    }

    /**
     * VerboseList should delegate size method to decorated List.
     */
    @Test
    void delegatesSize() {
        this.list.size();
        Mockito.verify(this.origin).size();
    }

    /**
     * VerboseList should delegate isEmpty method to decorated List.
     */
    @Test
    void delegatesIsEmpty() {
        this.list.isEmpty();
        Mockito.verify(this.origin).isEmpty();
    }

    /**
     * VerboseList should delegate contains method to decorated List.
     */
    @Test
    void delegatesContains() {
        final Object obj = new Object();
        this.list.contains(obj);
        Mockito.verify(this.origin).contains(obj);
    }

    /**
     * VerboseList should return {@link VerboseIterator}.
     */
    @Test
    void returnsVerboseIterator() {
        MatcherAssert.assertThat(
            this.list.iterator(),
            Matchers.instanceOf(VerboseIterator.class)
        );
    }

    /**
     * VerboseList should delegate toArray method to decorated List.
     */
    @Test
    void delegatesToArray() {
        this.list.toArray();
        Mockito.verify(this.origin).toArray();
        final Object[] array = new Object[1];
        this.list.toArray(array);
        Mockito.verify(this.origin).toArray(array);
    }

    /**
     * VerboseList should delegate add method to decorated List.
     */
    @Test
    void delegatesAdd() {
        final int index = 5;
        final Object obj = new Object();
        this.list.add(obj);
        Mockito.verify(this.origin).add(obj);
        this.list.add(index, obj);
        Mockito.verify(this.origin).add(index, obj);
    }

    /**
     * VerboseList should delegate remove method to decorated List.
     */
    @Test
    void delegatesRemove() {
        final int index = 5;
        final Object obj = new Object();
        this.list.remove(obj);
        Mockito.verify(this.origin).remove(obj);
        this.list.remove(index);
        Mockito.verify(this.origin).remove(index);
    }

    /**
     * VerboseList should delegate containsAll method to decorated List.
     */
    @Test
    void delegatesContainsAll() {
        final List<Object> collection = Collections.emptyList();
        this.list.containsAll(collection);
        Mockito.verify(this.origin).containsAll(collection);
    }

    /**
     * VerboseList should delegate addAll method to decorated List.
     */
    @Test
    void delegatesAddAll() {
        final List<Object> collection = Collections.emptyList();
        this.list.addAll(collection);
        Mockito.verify(this.origin).addAll(collection);
        final int index = 5;
        this.list.addAll(index, collection);
        Mockito.verify(this.origin).addAll(index, collection);
    }

    /**
     * VerboseList should delegate removeAll method to decorated List.
     */
    @Test
    void delegatesRemoveAll() {
        final List<Object> collection = Collections.emptyList();
        this.list.removeAll(collection);
        Mockito.verify(this.origin).removeAll(collection);
    }

    /**
     * VerboseList should delegate retainAll method to decorated List.
     */
    @Test
    void delegatesRetainAll() {
        final List<Object> collection = Collections.emptyList();
        this.list.retainAll(collection);
        Mockito.verify(this.origin).retainAll(collection);
    }

    /**
     * VerboseList should delegate clear method to decorated List.
     */
    @Test
    void delegatesClear() {
        this.list.clear();
        Mockito.verify(this.origin).clear();
    }

    /**
     * VerboseList should delegate get method to decorated List.
     */
    @Test
    void delegatesGet() {
        final int index = 5;
        this.list.get(index);
        Mockito.verify(this.origin).get(index);
    }

    /**
     * VerboseList should delegate set method to decorated List.
     */
    @Test
    void delegatesSet() {
        final int index = 5;
        final Object obj = new Object();
        this.list.set(index, obj);
        Mockito.verify(this.origin).set(index, obj);
    }

    /**
     * VerboseList should delegate indexOf method to decorated List.
     */
    @Test
    void delegatesIndexOf() {
        final Object obj = new Object();
        this.list.indexOf(obj);
        Mockito.verify(this.origin).indexOf(obj);
    }

    /**
     * VerboseList should delegate lastIndexOf method to decorated List.
     */
    @Test
    void delegatesLastIndexOf() {
        final Object obj = new Object();
        this.list.lastIndexOf(obj);
        Mockito.verify(this.origin).lastIndexOf(obj);
    }

    /**
     * VerboseList should delegate listIterator method to decorated List.
     */
    @Test
    void delegatesListIterator() {
        this.list.listIterator();
        Mockito.verify(this.origin).listIterator();
        final int index = 5;
        this.list.listIterator(index);
        Mockito.verify(this.origin).listIterator(index);
    }

    /**
     * VerboseList should delegate subList method to decorated List.
     */
    @Test
    void delegatesSubList() {
        final int from = 3;
        final int toidx = 5;
        this.list.subList(from, toidx);
        Mockito.verify(this.origin).subList(from, toidx);
    }

    /**
     * VerboseList should wraps OutOfBoundsException thrown by addAll method.
     */
    @Test
    void wrapsIndexOutOfBoundsExceptionFromAddAll() {
        final int index = 5;
        final List<Object> collection = Collections.emptyList();
        final Exception cause = new IndexOutOfBoundsException();
        Mockito.doThrow(cause).when(this.origin).addAll(index, collection);
        this.assertThat(() -> this.list.addAll(index, collection), cause);
    }

    /**
     * VerboseList should wraps OutOfBoundsException thrown by get method.
     */
    @Test
    void wrapsIndexOutOfBoundsExceptionFromGet() {
        final int index = 5;
        final Exception cause = new IndexOutOfBoundsException();
        Mockito.doThrow(cause).when(this.origin).get(index);
        this.assertThat(() -> this.list.get(index), cause);
    }

    /**
     * VerboseList should wraps OutOfBoundsException thrown by set method.
     */
    @Test
    void wrapsIndexOutOfBoundsExceptionFromSet() {
        final int index = 5;
        final Object obj = new Object();
        final Exception cause = new IndexOutOfBoundsException();
        Mockito.doThrow(cause).when(this.origin).set(index, obj);
        this.assertThat(() -> this.list.set(index, obj), cause);
    }

    /**
     * VerboseList should wraps OutOfBoundsException thrown by add method.
     */
    @Test
    void wrapsIndexOutOfBoundsExceptionFromAdd() {
        final int index = 5;
        final Object obj = new Object();
        final Exception cause = new IndexOutOfBoundsException();
        Mockito.doThrow(cause).when(this.origin).add(index, obj);
        this.assertThat(() -> this.list.add(index, obj), cause);
    }

    /**
     * VerboseList should wraps OutOfBoundsException thrown by remove method.
     */
    @Test
    void wrapsIndexOutOfBoundsExceptionFromRemove() {
        final int index = 5;
        final Exception cause = new IndexOutOfBoundsException();
        Mockito.doThrow(cause).when(this.origin).remove(index);
        this.assertThat(() -> this.list.remove(index), cause);
    }

    /**
     * VerboseList should wraps OutOfBoundsException thrown by listIterator
     * method.
     */
    @Test
    void wrapsIndexOutOfBoundsExceptionFromListIterator() {
        final int index = 5;
        final Exception cause = new IndexOutOfBoundsException();
        Mockito.doThrow(cause).when(this.origin).listIterator(index);
        this.assertThat(() -> this.list.listIterator(index), cause);
    }

    /**
     * VerboseList should wraps OutOfBoundsException thrown by subList method.
     */
    @Test
    void wrapsIndexOutOfBoundsExceptionFromSubList() {
        final int from = 2;
        final int toidx = 5;
        final Exception cause = new IndexOutOfBoundsException();
        Mockito.doThrow(cause).when(this.origin).subList(from, toidx);
        this.assertThat(() -> this.list.subList(from, toidx), cause);
    }

    /**
     * Assert cause.
     * @param exec Code block.
     * @param cause Cause.
     */
    private void assertThat(final Executable exec, final Exception cause) {
        MatcherAssert.assertThat(
            Assertions.assertThrows(IndexOutOfBoundsException.class, exec),
            Matchers.allOf(
                Matchers.hasProperty("message", Matchers.is(VerboseListTest.MSG)),
                Matchers.hasProperty("cause", Matchers.is(cause))
            )
        );
    }
}<|MERGE_RESOLUTION|>--- conflicted
+++ resolved
@@ -26,7 +26,7 @@
 
 import java.util.Collections;
 import java.util.List;
-import org.cactoos.text.FormattedText;
+import org.cactoos.text.TextOf;
 import org.hamcrest.MatcherAssert;
 import org.hamcrest.Matchers;
 import org.junit.jupiter.api.Assertions;
@@ -66,18 +66,12 @@
     /**
      * Creates decorator.
      */
-<<<<<<< HEAD
     @BeforeEach
     void setUp() {
-        this.list = new VerboseList<Object>(this.origin, VerboseListTest.MSG);
-=======
-    @Before
-    public final void setUp() throws Exception {
         this.list = new VerboseList<Object>(
             this.origin,
-            new FormattedText(VerboseListTest.MSG)
+            new TextOf(VerboseListTest.MSG)
         );
->>>>>>> d8f21de5
     }
 
     /**
